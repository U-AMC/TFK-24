"""
Various types of TSP utilizing local planners for distance estimation and path planning
@author: P. Petracek & V. Kratky & P.Vana & P.Cizek & R.Penicka
"""

import numpy as np

from random import randint

from sklearn.cluster import KMeans
from scipy.spatial.kdtree import KDTree

from utils import *
from path_planners.grid_based.grid_3d import Grid3D
from path_planners.grid_based.astar   import AStar
from path_planners.sampling_based.rrt import RRT

from solvers.LKHInvoker import LKHInvoker

class TSPSolver3D():

    ALLOWED_PATH_PLANNERS               = ('euclidean', 'astar', 'rrt', 'rrtstar')
    ALLOWED_DISTANCE_ESTIMATION_METHODS = ('euclidean', 'astar', 'rrt', 'rrtstar')
    GRID_PLANNERS                       = ('astar')

    def __init__(self):
        self.lkh = LKHInvoker()

    # # #{ setup()
    def setup(self, problem, path_planner, viewpoints):
        """setup objects required in path planning methods"""

        if path_planner is None:
            return

        assert path_planner['path_planning_method'] in self.ALLOWED_PATH_PLANNERS, 'Given method to compute path (%s) is not allowed. Allowed methods: %s' % (path_planner, self.ALLOWED_PATH_PLANNERS)
        assert path_planner['distance_estimation_method'] in self.ALLOWED_DISTANCE_ESTIMATION_METHODS, 'Given method for distance estimation (%s) is not allowed. Allowed methods: %s' % (path_planner, self.ALLOWED_DISTANCE_ESTIMATION_METHODS)

        # Setup environment
        if path_planner['path_planning_method'] != 'euclidean' or path_planner['distance_estimation_method'] != 'euclidean':

            # setup KD tree for collision queries
            obstacles_array = np.array([[opt.x, opt.y, opt.z] for opt in problem.obstacle_points])
            path_planner['obstacles_kdtree'] = KDTree(obstacles_array)

            # setup environment bounds
            xs = [p.x for p in problem.safety_area]
            ys = [p.y for p in problem.safety_area]
            x_min, x_max = min(xs), max(xs)
            y_min, y_max = min(ys), max(ys)
            path_planner['bounds'] = Bounds(Point(x_min, y_min, problem.min_height), Point(x_max, y_max, problem.max_height))

        # Setup 3D grid for grid-based planners
        if path_planner['path_planning_method'] in self.GRID_PLANNERS or path_planner['distance_estimation_method'] in self.GRID_PLANNERS:

            # construct grid
            x_list = [opt.x for opt in problem.obstacle_points]
            x_list.extend([vp.pose.point.x for vp in viewpoints])
            y_list = [opt.y for opt in problem.obstacle_points]
            y_list.extend([vp.pose.point.y for vp in viewpoints])
            z_list = [opt.z for opt in problem.obstacle_points]
            z_list.extend([vp.pose.point.z for vp in viewpoints])

            min_x = np.min(x_list) - path_planner['safety_distance']
            max_x = np.max(x_list) + path_planner['safety_distance']
            min_y = np.min(y_list) - path_planner['safety_distance']
            max_y = np.max(y_list) + path_planner['safety_distance']
            min_z = problem.min_height
            max_z = problem.max_height

            dim_x = int(np.floor((max_x - min_x) / path_planner['astar/grid_resolution']))+1
            dim_y = int(np.floor((max_y - min_y) / path_planner['astar/grid_resolution']))+1
            dim_z = int(np.floor((max_z - min_z) / path_planner['astar/grid_resolution']))+1

            path_planner['grid'] = Grid3D(idx_zero = (min_x, min_y,min_z), dimensions=(dim_x,dim_y,dim_z), resolution_xyz=path_planner['astar/grid_resolution'])
            path_planner['grid'].setObstacles(problem.obstacle_points, path_planner['safety_distance'])

    # # #}

    # #{ plan_tour()

    def plan_tour(self, problem, viewpoints, path_planner=None):
        '''
        Solve TSP on viewpoints with given goals and starts

        Parameters:
            problem (InspectionProblem): task problem
            viewpoints (list[Viewpoint]): list of Viewpoint objects
            path_planner (dict): dictionary of parameters

        Returns:
            path (list): sequence of points with start equaling the end
        '''

        # Setup 3D grid for grid-based planners and KDtree for sampling-based planners
        self.setup(problem, path_planner, viewpoints)

        n              = len(viewpoints)
        self.distances = np.zeros((n, n))
        self.paths = {}

        # find path between each pair of goals (a, b)
        for a in range(n):
            for b in range(n):
                if a == b:
                    continue
                
                #
                # [STUDENTS TODO]
                #   - Play with distance estimates in TSP (tsp/distance_estimates parameter in config) and see how it influences the solution
                #   - You will probably see that computing for all poses from both sets takes a long time.
                #   - Think if you can reduce the number of computations.

                # get poses of the viewpoints
                g1 = viewpoints[a].pose
                g2 = viewpoints[b].pose

                # estimate distances between the viewpoints
                path, distance = self.compute_path(g1, g2, path_planner, path_planner['distance_estimation_method'])

                # store paths/distances in matrices
                self.paths[(a, b)]   = path
                self.distances[a][b] = distance

        # compute TSP tour
        path = self.compute_tsp_tour(viewpoints, path_planner)

        return path

    # #}

    # # #{ compute_path()

    def compute_path(self, p_from, p_to, path_planner, path_planner_method):
        '''
        Computes collision-free path (if feasible) between two points

        Parameters:
            p_from (Pose): start
            p_to (Pose): to
            path_planner (dict): dictionary of parameters
            path_planner_method (string): method of path planning

        Returns:
            path (list[Pose]): sequence of points
            distance (float): length of path
        '''
        path, distance = [], float('inf')

        # Use Euclidean metric
        if path_planner is None or path_planner_method == 'euclidean':

            path, distance = [p_from, p_to], distEuclidean(p_from, p_to)

        # Plan with A*
        elif path_planner_method == 'astar':

            astar = AStar(path_planner['grid'], path_planner['safety_distance'], path_planner['timeout'], path_planner['straighten'])
            path, distance = astar.generatePath(p_from.asList(), p_to.asList())
            if path:
                path = [Pose(p[0], p[1], p[2], p[3]) for p in path]

        # Plan with RRT/RRT*
        elif path_planner_method.startswith('rrt'):

            rrt = RRT()
            path, distance = rrt.generatePath(p_from.asList(), p_to.asList(), path_planner, rrtstar=(path_planner_method == 'rrtstar'), straighten=path_planner['straighten'])
            if path:
                path = [Pose(p[0], p[1], p[2], p[3]) for p in path]

        if path is None or len(path) == 0:
            rospy.logerr('No path found. Shutting down.')
            rospy.signal_shutdown('No path found. Shutting down.');
            exit(-2)

        return path, distance

    # # #}

    # #{ compute_tsp_tour()

    def compute_tsp_tour(self, viewpoints, path_planner):
        '''
        Compute the shortest tour based on the distance matrix (self.distances) and connect the path throught waypoints

        Parameters:
            viewpoints (list[Viewpoint]): list of VPs
            path_planner (dict): dictionary of parameters

        Returns:
            path (list[Poses]): sequence of points with start equaling the end
        '''

        # compute the shortest sequence given the distance matrix
        sequence = self.compute_tsp_sequence()

        path = []
        n    = len(self.distances)

        for a in range(n):
            b = (a + 1) % n
            a_idx       = sequence[a]
            b_idx       = sequence[b]

            # if the paths are already computed
            if path_planner['distance_estimation_method'] == path_planner['path_planning_method']:
                actual_path = self.paths[(a_idx, b_idx)]
            # if the path planning and distance estimation methods differ, we need to compute the path
            else:
                actual_path, _ = self.compute_path(viewpoints[a_idx].pose, viewpoints[b_idx].pose, path_planner, path_planner['path_planning_method'])

            # join paths
            path = path + actual_path[:-1]

            # force flight to end point
            if a == (n - 1):
                path = path + [viewpoints[b_idx].pose]

        return path

    # #}

    # # #{ compute_tsp_sequence()

    def compute_tsp_sequence(self):
        '''
        Compute the shortest sequence based on the distance matrix (self.distances) using LKH

        Returns:
            sequence (list): sequence of viewpoints ordered optimally w.r.t the distance matrix
        '''

        n = len(self.distances)

        fname_tsp = "problem"
        user_comment = "a comment by the user"
        self.lkh.writeTSPLIBfile_FE(fname_tsp, self.distances, user_comment)
        self.lkh.run_LKHsolver_cmd(fname_tsp, silent=True)
        sequence = self.lkh.read_LKHresult_cmd(fname_tsp)

        if len(sequence) > 0 and sequence[0] is not None:
            for i in range(len(sequence)):
                if sequence[i] is None:
                    new_sequence = sequence[i:len(sequence)] + sequence[:i]
                    sequence = new_sequence
                    break

        return sequence

    # # #}

    # #{ clusterViewpoints()

    def clusterViewpoints(self, problem, viewpoints, method):
        '''
        Clusters viewpoints into K (number of robots) clusters.

        Parameters:
            problem (InspectionProblem): task problem
            viewpoints (list): list of Viewpoint objects
            method (string): method ('random', 'kmeans')

        Returns:
            clusters (Kx list): clusters of points indexed for each robot:
        '''
        k = problem.number_of_robots

        ## | ------------------- K-Means clustering ------------------- |
        if method == 'kmeans':
<<<<<<< HEAD
                    positions = np.array([vp.pose.point.asList() for vp in viewpoints])
                    kmeans = KMeans(n_clusters=k, algorithm='elkan').fit(positions)
                    labels = kmeans.labels_
                    cluster_centers = kmeans.cluster_centers_
                    start_positions = np.array([[sp.position.x, sp.position.y, sp.position.z] for sp in problem.start_poses])
                    cluster_tree = KDTree(start_positions)
                    distance, index = cluster_tree.query(cluster_centers)
                    labels = [index[label] for label in labels]
                    # def find_nearest_center(center):
                    #     distances = np.linalg.norm(start_positions - center, axis=1)
                    #     return np.argmin(distances)
                    # labels = [find_nearest_center(cluster_centers[label]) for label in labels]
=======
            positions = np.array([vp.pose.point.asList() for vp in viewpoints])
            kmeans = KMeans(n_clusters=k, algorithm='elkan').fit(positions)
            labels = kmeans.labels_
            cluster_centers = kmeans.cluster_centers_
            start_positions = np.array([[sp.position.x, sp.position.y, sp.position.z] for sp in problem.start_poses])
            cluster_tree = KDTree(start_positions)
            distance, index = cluster_tree.query(cluster_centers)
            labels = [index[label] for label in labels]
            # def find_nearest_center(center):
            #     distances = np.linalg.norm(start_positions - center, axis=1)
            #     return np.argmin(distances)
            # labels = [find_nearest_center(cluster_centers[label]) for label in labels]
>>>>>>> 0e72d918

            positions = np.array([vp.pose.point.asList() for vp in viewpoints])
            kmeans = KMeans(n_clusters=k, algorithm='elkan').fit(positions)
            labels = kmeans.labels_
        ## | ------------------- another  clustering ------------------- |

        ## | -------------------- Random clustering ------------------- |
        else:
            labels = [randint(0, k - 1) for vp in viewpoints]

        # Store as clusters (2D array of viewpoints)
        clusters = []
        for r in range(k):
            clusters.append([])

            for label in range(len(labels)):
                if labels[label] == r:
                    clusters[r].append(viewpoints[label])

        return clusters

    # #}<|MERGE_RESOLUTION|>--- conflicted
+++ resolved
@@ -267,20 +267,6 @@
 
         ## | ------------------- K-Means clustering ------------------- |
         if method == 'kmeans':
-<<<<<<< HEAD
-                    positions = np.array([vp.pose.point.asList() for vp in viewpoints])
-                    kmeans = KMeans(n_clusters=k, algorithm='elkan').fit(positions)
-                    labels = kmeans.labels_
-                    cluster_centers = kmeans.cluster_centers_
-                    start_positions = np.array([[sp.position.x, sp.position.y, sp.position.z] for sp in problem.start_poses])
-                    cluster_tree = KDTree(start_positions)
-                    distance, index = cluster_tree.query(cluster_centers)
-                    labels = [index[label] for label in labels]
-                    # def find_nearest_center(center):
-                    #     distances = np.linalg.norm(start_positions - center, axis=1)
-                    #     return np.argmin(distances)
-                    # labels = [find_nearest_center(cluster_centers[label]) for label in labels]
-=======
             positions = np.array([vp.pose.point.asList() for vp in viewpoints])
             kmeans = KMeans(n_clusters=k, algorithm='elkan').fit(positions)
             labels = kmeans.labels_
@@ -293,7 +279,6 @@
             #     distances = np.linalg.norm(start_positions - center, axis=1)
             #     return np.argmin(distances)
             # labels = [find_nearest_center(cluster_centers[label]) for label in labels]
->>>>>>> 0e72d918
 
             positions = np.array([vp.pose.point.asList() for vp in viewpoints])
             kmeans = KMeans(n_clusters=k, algorithm='elkan').fit(positions)
