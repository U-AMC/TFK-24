--- conflicted
+++ resolved
@@ -6,11 +6,7 @@
 import math
 import dubins
 
-<<<<<<< HEAD
-from utils import segmentPointDist, distEuclidean, lineSphereIntersections, simulateStep, wrapAngle, angleDiff
-=======
 from utils import segmentPointDist, distEuclidean, lineSphereIntersections, simulateStep, wrapAngle, angleDiff, poseInDistance
->>>>>>> 684dfb11
 from data_types import Pose, Viewpoint
 import numpy as np
 
